--- conflicted
+++ resolved
@@ -30,7 +30,6 @@
 
 ### Phase 0: Task Initialization
 
-<<<<<<< HEAD
 #### Step 1: Read JSON State
 ```bash
 # Read team2-specific task file
@@ -54,33 +53,18 @@
 ### Your JSON Files:
 - **READ**: `${WORKFLOW_DIR}/team2_current_task.json`
 - **UPDATE**: Same file - add your `documentation` section
-=======
-Read the current task JSON to understand the request:
-
-```python
-import json
-import os
->>>>>>> f0d71bf3
-
-# Determine JSON file location
-json_file = "~/.claude/workflows/current_task.json"
-if not os.path.exists(os.path.expanduser(json_file)):
-    json_file = ".claude/workflows/current_task.json"
-
-<<<<<<< HEAD
+
+## 🔥 MANDATORY INITIALIZATION
+
 1. **Read YOUR team's task file**:
    ```bash
    cat ${WORKFLOW_DIR}/team2_current_task.json
    ```
-=======
-# Read task data
-with open(os.path.expanduser(json_file), 'r') as f:
-    task_data = json.load(f)
->>>>>>> f0d71bf3
-
-print(f"Task ID: {task_data['id']}")
-print(f"Request: {task_data['task']['prompt']}")
-```
+
+2. **Review previous work**:
+   - Implementation details from team2-implementer
+   - Test coverage from team2-tester
+   - Features to document
 
 ### Phase 1: Content Analysis (콘텐츠 분석)
 - Analyze Team 2's implementation from team2_current_task.json
@@ -186,7 +170,7 @@
 import subprocess
 result = subprocess.run([
     'bash', '-c',
-    'echo \'{"subagent": "team2-documenter-spark", "self_check": true}\' | python3 ~/.claude/hooks/spark_quality_gates.py'
+    'echo \'{"subagent": "team2-documenter-spark", "self_check": true}\' | python3 ${PROJECT_ROOT}/.claude/hooks/spark_quality_gates.py'
 ], capture_output=True, text=True)
 
 # Step 4: Check result and take action
